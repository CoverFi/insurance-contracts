--- conflicted
+++ resolved
@@ -22,14 +22,8 @@
  * automatically pays out insurance coverage to the insured beneficiary. If the claim is rejected policy continues to be
  * active ready for the subsequent claim attempts.
  */
-<<<<<<< HEAD
-interface IPUSHCommInterface {
-    function sendNotification(address _channel, address _recipient, bytes calldata _identity) external;
-}
-contract CoverFi is Testable, Ownable {
-=======
+
 contract CoverFiGnosis is Testable, Ownable {
->>>>>>> d3fb6f4d
     using SafeERC20 for IERC20;
 
     /******************************************
